# Cipher-crypt

[![Crates.io](https://img.shields.io/crates/v/cipher-crypt.svg)](https://crates.io/crates/cipher-crypt)
[![Documentation](https://docs.rs/cipher-crypt/badge.svg)](https://docs.rs/cipher-crypt)
[![Build Status](https://travis-ci.org/arosspope/cipher-crypt.svg?branch=master)](https://travis-ci.org/arosspope/cipher-crypt)

A library of historic cryptographic algorithms implemented in rust.

## Usage

Importing this crypt of ciphers is as easy as
adding the following to your Cargo.toml:

```toml
[dependencies]
<<<<<<< HEAD
cipher-crypt = "^0.10"
=======
cipher-crypt = "^0.11"
>>>>>>> 118723da
```

Using the crate as such:

![rot13-demo](http://i.imgur.com/5pywJBn.gif)

## Ciphers

The crypt only contains a few ciphers, but with time (and your help) it will have even more! A list of what is planned for the future and what is currently implemented is as follows.

- [x] ROT13
- [x] Caesar
- [x] Affine
- [x] Rail-fence
- [x] Polybius Square
- [x] Scytale
- [x] Autokey
- [x] Vigenère
- [x] Hill
- [x] Fractionated Morse
- [x] Columnar Transposition
<<<<<<< HEAD
=======
- [x] ADFGVX
>>>>>>> 118723da
- [ ] Baconian
- [ ] Porta
- [ ] Homophonic
- [ ] Four-Square
- [ ] Playfair
- [ ] Bifid
- [ ] Straddle Checkerboard
- [ ] Trifid

## Contributions

Contributions are extremely welcome. A good place to start would be helping to implement new algorithms. General cleanup and improvements of the code would also be greatly appreciated.

## Disclaimer

There's a reason these archaic methods are no longer used - its because they are extremely easy to crack!
Intended for learning purposes only, these ciphers should not be used to encrypt data of any real value.<|MERGE_RESOLUTION|>--- conflicted
+++ resolved
@@ -13,11 +13,7 @@
 
 ```toml
 [dependencies]
-<<<<<<< HEAD
-cipher-crypt = "^0.10"
-=======
 cipher-crypt = "^0.11"
->>>>>>> 118723da
 ```
 
 Using the crate as such:
@@ -39,10 +35,7 @@
 - [x] Hill
 - [x] Fractionated Morse
 - [x] Columnar Transposition
-<<<<<<< HEAD
-=======
 - [x] ADFGVX
->>>>>>> 118723da
 - [ ] Baconian
 - [ ] Porta
 - [ ] Homophonic
